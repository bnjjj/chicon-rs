[package]
name = "chicon"
<<<<<<< HEAD
version = "0.1.2"
=======
version = "0.1.3"
>>>>>>> 6cd5b6fa
authors = ["Benjamin Coenen <benjamin.coenen@hotmail.com>"]
edition = "2018"
description = "A file abstraction system for Rust"
repository = "https://github.com/bnjjj/chicon-rs"
readme = "README.md"
keywords = ["fs", "filesystem", "file", "directory", "s3"]
license-file = "LICENSE"
categories = ["filesystem", "development-tools", "api-bindings"]

[dependencies]
rusoto_s3 = "0.39.0"
rusoto_core = "0.39.0"
url = "1.7.2"
ssh2 = "0.3.3"
osauth = "0.2.4"
futures = "0.1.28"
serde = "1.0.94"
chrono = { version = "0.4.7", features = ["serde"] }
tokio = "0.1.22"
env_logger = "0.6.2"
failure = "0.1.5"<|MERGE_RESOLUTION|>--- conflicted
+++ resolved
@@ -1,10 +1,6 @@
 [package]
 name = "chicon"
-<<<<<<< HEAD
-version = "0.1.2"
-=======
 version = "0.1.3"
->>>>>>> 6cd5b6fa
 authors = ["Benjamin Coenen <benjamin.coenen@hotmail.com>"]
 edition = "2018"
 description = "A file abstraction system for Rust"
